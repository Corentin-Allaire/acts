--- conflicted
+++ resolved
@@ -120,12 +120,10 @@
 
   /// ILayerCreator interface method - returning a cylindrical layer
   ///
-<<<<<<< HEAD
-  /// @param surfaces is the vector of pointers to sensitive surfaces
-  /// represented by this layer
-  /// @pre the pointers to the sensitive surfaces in the surfaces vectors all
-  /// need to be valid, since no check is performed
-=======
+  /// @param surfaces is the vector of pointers to sensitive surfaces
+  /// represented by this layer
+  /// @pre the pointers to the sensitive surfaces in the surfaces vectors all
+  /// need to be valid, since no check is performed
   /// @param surfaces is the vector of sensitive surfaces represented by this
   /// layer
   /// @param envelopeR is the additional envelope applied in R
@@ -150,9 +148,10 @@
 
   /// ILayerCreator interface method - returning a cylindrical layer
   ///
-  /// @param surfaces is the vector of sensitive surfaces represented by this
-  /// layer
->>>>>>> aa414822
+  /// @param surfaces is the vector of pointers to sensitive surfaces
+  /// represented by this layer
+  /// @pre the pointers to the sensitive surfaces in the surfaces vectors all
+  /// need to be valid, since no check is performed
   /// @param envelopeMinR is the additional envelope applied in R at Rmin
   /// @param envelopeMaxR is the additional envelope applied in R in Rmax
   /// @param envelopeZ is the additional envelope applied in z
@@ -205,14 +204,10 @@
 
   /// ILayerCreator interface method - returning a cylindrical layer
   ///
-<<<<<<< HEAD
-  /// @param surfaces is the vector of pointers to sensitive surfaces
-  /// represented by this layer
-  /// @pre the pointers to the sensitive surfaces in the surfaces vectors all
-  /// need to be valid, since no check is performed
-=======
-  /// @param surfaces is the vector of sensitive surfaces represented by this
-  /// layer
+  /// @param surfaces is the vector of pointers to sensitive surfaces
+  /// represented by this layer
+  /// @pre the pointers to the sensitive surfaces in the surfaces vectors all
+  /// need to be valid, since no check is performed
   /// @param envelopeMinR is the additional envelope applied in R at Rmin
   /// @param envelopeMaxR is the additional envelope applied in R in Rmax
   /// @param envelopeZ is the additional envelope applied in z
@@ -236,9 +231,10 @@
 
   /// ILayerCreator interface method - returning a cylindrical layer
   ///
-  /// @param surfaces is the vector of sensitive surfaces represented by this
-  /// layer
->>>>>>> aa414822
+  /// @param surfaces is the vector of pointers to sensitive surfaces
+  /// represented by this layer
+  /// @pre the pointers to the sensitive surfaces in the surfaces vectors all
+  /// need to be valid, since no check is performed
   /// @param envelopeXY is the additional envelope applied in XY
   /// @param envelopeZ is the additional envelope applied in Z
   /// @param binsX is number of bins the sensitive surfaces are ordered in X
